--- conflicted
+++ resolved
@@ -1,10 +1,7 @@
 using System.Diagnostics;
 using System.Net.Http.Json;
 using LockFree.EventStore;
-<<<<<<< HEAD
-=======
 using System.Linq;
->>>>>>> b4bffa4f
 
 namespace ClientSample;
 
@@ -27,15 +24,9 @@
             Console.WriteLine("Base URL not found. Configure .env (EVENTSTORE_URL=...) or set the EVENTSTORE_URL environment variable.");
             return;
         }
-<<<<<<< HEAD
 
         using var http = new HttpClient { BaseAddress = baseUri };
 
-=======
-
-        using var http = new HttpClient { BaseAddress = baseUri };
-
->>>>>>> b4bffa4f
         Console.WriteLine($"== LockFree.EventStore Metrics Client ==\nTarget: {baseUri}\n");
 
         int total = 500; // number of events
@@ -149,11 +140,7 @@
         string? candidate = null;
 
         // Try environment variable first, then .env
-<<<<<<< HEAD
-        candidate ??= Environment.GetEnvironmentVariable("EVENTSTORE_URL");
-=======
         candidate = Environment.GetEnvironmentVariable("EVENTSTORE_URL");
->>>>>>> b4bffa4f
         candidate ??= LoadDotEnv("EVENTSTORE_URL");
 
         if (!string.IsNullOrWhiteSpace(candidate) &&
@@ -171,38 +158,6 @@
     {
         try
         {
-<<<<<<< HEAD
-            var cwd = Directory.GetCurrentDirectory();
-            var candidates = new List<string?>
-            {
-                FindFileUpwards(cwd, ".env"),
-                FindFileUpwards(AppContext.BaseDirectory, ".env"),
-                Path.Combine(cwd, "samples", "ClientSample", ".env"),
-                FindFileUpwards(cwd, ".env.example"),
-                FindFileUpwards(AppContext.BaseDirectory, ".env.example"),
-                Path.Combine(cwd, "samples", "ClientSample", ".env.example")
-            };
-
-            foreach (var p in candidates)
-            {
-                if (p is null || !File.Exists(p)) continue;
-                foreach (var raw in File.ReadAllLines(p))
-                {
-                    var line = raw.Trim();
-                    if (line.Length == 0 || line.StartsWith('#')) continue;
-                    var idx = line.IndexOf('=');
-                    if (idx <= 0) continue;
-                    var k = line[..idx].Trim();
-                    var v = line[(idx + 1)..].Trim().Trim('"');
-                    if (string.Equals(k, key, StringComparison.OrdinalIgnoreCase)) return v;
-                }
-            }
-        }
-        catch { }
-        return null;
-    }
-
-=======
             foreach (var path in GetEnvFileCandidates())
             {
                 var value = GetEnvValueFromFile(path, key);
@@ -267,7 +222,6 @@
         return key.Length > 0;
     }
 
->>>>>>> b4bffa4f
     private static string? FindFileUpwards(string startDir, string fileName)
     {
         var dir = new DirectoryInfo(startDir);
@@ -276,14 +230,8 @@
             var candidate = Path.Combine(dir.FullName, fileName);
             if (File.Exists(candidate)) return candidate;
 
-<<<<<<< HEAD
-            var parent = dir.Parent;
-            if (parent is null) break;
-            dir = parent;
-=======
             // Move to parent; loop condition will terminate when dir becomes null
             dir = dir.Parent;
->>>>>>> b4bffa4f
         }
         return null;
     }
